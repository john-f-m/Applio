import torch


def feature_loss(fmap_r, fmap_g):
    """
    Compute the feature loss between reference and generated feature maps.

    Args:
        fmap_r (list of torch.Tensor): List of reference feature maps.
        fmap_g (list of torch.Tensor): List of generated feature maps.
    """
    return 2 * sum(
        torch.mean(torch.abs(rl - gl))
        for dr, dg in zip(fmap_r, fmap_g)
        for rl, gl in zip(dr, dg)
    )


def discriminator_loss(disc_real_outputs, disc_generated_outputs):
    """
    Compute the discriminator loss for real and generated outputs.

    Args:
        disc_real_outputs (list of torch.Tensor): List of discriminator outputs for real samples.
        disc_generated_outputs (list of torch.Tensor): List of discriminator outputs for generated samples.
    """
<<<<<<< HEAD
    loss = 0
    r_losses = []
    g_losses = []
    for dr, dg in zip(disc_real_outputs, disc_generated_outputs):
        r_loss = torch.mean((1 - dr.float()) ** 2)
        g_loss = torch.mean(dg.float() ** 2)

        #r_losses.append(r_loss.item())
        #g_losses.append(g_loss.item())
        loss += r_loss + g_loss

=======
    r_losses = [(1 - dr).pow(2).mean() for dr in disc_real_outputs]
    g_losses = [dg.pow(2).mean() for dg in disc_generated_outputs]
    loss = sum(r_losses) + sum(g_losses)
>>>>>>> 403ddaeb
    return loss, r_losses, g_losses


def generator_loss(disc_outputs):
    """
    Compute the generator loss based on discriminator outputs.

    Args:
        disc_outputs (list of torch.Tensor): List of discriminator outputs for generated samples.
    """
<<<<<<< HEAD
    gen_losses = []
    loss = 0
    for dg in disc_outputs:
        l = torch.mean((1 - dg.float()) ** 2)
        #gen_losses.append(l.item())
        loss += l

=======
    gen_losses = [(1 - dg).pow(2).mean() for dg in disc_outputs]
    loss = sum(gen_losses)
>>>>>>> 403ddaeb
    return loss, gen_losses

def discriminator_loss_scaled(disc_real, disc_fake, scale=1.0):
    loss = 0
    for i, (d_real, d_fake) in enumerate(zip(disc_real, disc_fake)):
        real_loss = torch.mean((1 - d_real) ** 2)
        fake_loss = torch.mean(d_fake**2)
        _loss = real_loss + fake_loss
        loss += _loss if i < len(disc_real) / 2 else scale * _loss
    return loss, None, None

def generator_loss_scaled(disc_outputs, scale=1.0):
    loss = 0
    for i, d_fake in enumerate(disc_outputs):
        d_fake = d_fake.float()
        _loss = torch.mean((1 - d_fake) ** 2)
        loss += _loss if i < len(disc_outputs) / 2 else scale * _loss
    return loss, None, None

def discriminator_loss_scaled(disc_real, disc_fake, scale=1.0):
    """
    Compute the scaled discriminator loss for real and generated outputs.

    Args:
        disc_real (list of torch.Tensor): List of discriminator outputs for real samples.
        disc_fake (list of torch.Tensor): List of discriminator outputs for generated samples.
        scale (float, optional): Scaling factor applied to losses beyond the midpoint. Default is 1.0.
    """
    midpoint = len(disc_real) // 2
    losses = []
    for i, (d_real, d_fake) in enumerate(zip(disc_real, disc_fake)):
        real_loss = (1 - d_real).pow(2).mean()
        fake_loss = d_fake.pow(2).mean()
        total_loss = real_loss + fake_loss
        if i >= midpoint:
            total_loss *= scale
        losses.append(total_loss)
    loss = sum(losses)
    return loss, None, None


def generator_loss_scaled(disc_outputs, scale=1.0):
    """
    Compute the scaled generator loss based on discriminator outputs.

    Args:
        disc_outputs (list of torch.Tensor): List of discriminator outputs for generated samples.
        scale (float, optional): Scaling factor applied to losses beyond the midpoint. Default is 1.0.
    """
    midpoint = len(disc_outputs) // 2
    losses = []
    for i, d_fake in enumerate(disc_outputs):
        loss_value = (1 - d_fake).pow(2).mean()
        if i >= midpoint:
            loss_value *= scale
        losses.append(loss_value)
    loss = sum(losses)
    return loss, None, None


def kl_loss(z_p, logs_q, m_p, logs_p, z_mask):
    """
    Compute the Kullback-Leibler divergence loss.

    Args:
        z_p (torch.Tensor): Latent variable z_p [b, h, t_t].
        logs_q (torch.Tensor): Log variance of q [b, h, t_t].
        m_p (torch.Tensor): Mean of p [b, h, t_t].
        logs_p (torch.Tensor): Log variance of p [b, h, t_t].
        z_mask (torch.Tensor): Mask for the latent variables [b, h, t_t].
    """
<<<<<<< HEAD
    kl = logs_p - logs_q - 0.5
    kl += 0.5 * ((z_p - m_p) ** 2) * torch.exp(-2.0 * logs_p)

    kl = torch.sum(kl * z_mask)
    loss = kl / torch.sum(z_mask)

    return loss

MaxPool = torch.nn.MaxPool1d(160)

def envelope_loss(y, y_g):
  loss = 0
  loss += torch.mean(torch.abs(MaxPool( y) - MaxPool( y_g)))
  loss += torch.mean(torch.abs(MaxPool(-y) - MaxPool(-y_g)))
  return loss
=======
    kl = logs_p - logs_q - 0.5 + 0.5 * ((z_p - m_p) ** 2) * torch.exp(-2 * logs_p)
    kl = (kl * z_mask).sum()
    loss = kl / z_mask.sum()
    return loss
>>>>>>> 403ddaeb
<|MERGE_RESOLUTION|>--- conflicted
+++ resolved
@@ -24,7 +24,6 @@
         disc_real_outputs (list of torch.Tensor): List of discriminator outputs for real samples.
         disc_generated_outputs (list of torch.Tensor): List of discriminator outputs for generated samples.
     """
-<<<<<<< HEAD
     loss = 0
     r_losses = []
     g_losses = []
@@ -36,11 +35,6 @@
         #g_losses.append(g_loss.item())
         loss += r_loss + g_loss
 
-=======
-    r_losses = [(1 - dr).pow(2).mean() for dr in disc_real_outputs]
-    g_losses = [dg.pow(2).mean() for dg in disc_generated_outputs]
-    loss = sum(r_losses) + sum(g_losses)
->>>>>>> 403ddaeb
     return loss, r_losses, g_losses
 
 
@@ -51,18 +45,13 @@
     Args:
         disc_outputs (list of torch.Tensor): List of discriminator outputs for generated samples.
     """
-<<<<<<< HEAD
+    loss = 0
     gen_losses = []
-    loss = 0
     for dg in disc_outputs:
         l = torch.mean((1 - dg.float()) ** 2)
         #gen_losses.append(l.item())
         loss += l
 
-=======
-    gen_losses = [(1 - dg).pow(2).mean() for dg in disc_outputs]
-    loss = sum(gen_losses)
->>>>>>> 403ddaeb
     return loss, gen_losses
 
 def discriminator_loss_scaled(disc_real, disc_fake, scale=1.0):
@@ -134,13 +123,9 @@
         logs_p (torch.Tensor): Log variance of p [b, h, t_t].
         z_mask (torch.Tensor): Mask for the latent variables [b, h, t_t].
     """
-<<<<<<< HEAD
-    kl = logs_p - logs_q - 0.5
-    kl += 0.5 * ((z_p - m_p) ** 2) * torch.exp(-2.0 * logs_p)
-
-    kl = torch.sum(kl * z_mask)
-    loss = kl / torch.sum(z_mask)
-
+    kl = logs_p - logs_q - 0.5 + 0.5 * ((z_p - m_p) ** 2) * torch.exp(-2 * logs_p)
+    kl = (kl * z_mask).sum()
+    loss = kl / z_mask.sum()
     return loss
 
 MaxPool = torch.nn.MaxPool1d(160)
@@ -149,10 +134,4 @@
   loss = 0
   loss += torch.mean(torch.abs(MaxPool( y) - MaxPool( y_g)))
   loss += torch.mean(torch.abs(MaxPool(-y) - MaxPool(-y_g)))
-  return loss
-=======
-    kl = logs_p - logs_q - 0.5 + 0.5 * ((z_p - m_p) ** 2) * torch.exp(-2 * logs_p)
-    kl = (kl * z_mask).sum()
-    loss = kl / z_mask.sum()
-    return loss
->>>>>>> 403ddaeb
+  return loss