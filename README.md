<div align="center">

<h1> !!-- On going improvements/upstream merges have been postponed for a bit, as I'm working on a potential new Voice Conversion tool. --!! </h1>
  
<h1>Mangio-RVC-Fork with v2 Support! 💻 </h1>
A fork of an easy-to-use SVC framework based on VITS with top1 retrieval 💯. In general, this fork provides a CLI interface in addition. And also gives you more f0 methods to use, as well as a personlized 'hybrid' f0 estimation method using nanmedian. <br><br>
<b> 

> 💓 Please support the original [RVC repository](https://www.bilibili.com/video/BV1pm4y1z7Gm/). Without it, obviously this fork wouldn't have been possible. The Mangio-RVC-Fork aims to essentially enhance the features that the original RVC repo has in my own way. Please note that this fork is NOT STABLE and was forked with the intention of experimentation. Do not use this Fork thinking it is a "better" version of the original repo. Think of it more like another "version" of the original repo. Please note that this doesn't have a google colab. If you want to use google colab, go to the original repository. This fork is intended to be used with paperspace and local machines for now.
</b>

<b> Now supports version 2 pre-trained models! </b>

## Add me on discord: Funky Town#2048
I am able to communicate with you here and there.

[![madewithlove](https://forthebadge.com/images/badges/built-with-love.svg)](https://github.com/liujing04/Retrieval-based-Voice-Conversion-WebUI)
  
[![Licence](https://img.shields.io/github/license/liujing04/Retrieval-based-Voice-Conversion-WebUI?style=for-the-badge)](https://github.com/liujing04/Retrieval-based-Voice-Conversion-WebUI/blob/main/%E4%BD%BF%E7%94%A8%E9%9C%80%E9%81%B5%E5%AE%88%E7%9A%84%E5%8D%8F%E8%AE%AE-LICENSE.txt)

[![Huggingface](https://img.shields.io/badge/🤗%20-Spaces-yellow.svg?style=for-the-badge)](https://huggingface.co/lj1995/VoiceConversionWebUI/tree/main/)

[![Discord](https://img.shields.io/badge/RVC%20Developers-Discord-7289DA?style=for-the-badge&logo=discord&logoColor=white)](https://discord.gg/HcsmBBGyVk)

Special thanks to discord user @kalomaze#2983 for creating a temporary colab notebook for this fork for the time being. Eventually, an official, more stable notebook will be included with this fork. Please use paperspace instead if you can as it is much more stable.
<br>

[![Open In Colab](https://img.shields.io/badge/Colab-F9AB00?style=for-the-badge&logo=googlecolab&color=525252)](https://colab.research.google.com/drive/1iWOLYE9znqT6XE5Rw2iETE19ZlqpziLx?usp=sharing)

<img src="https://33.media.tumblr.com/2344c05b16d25e60771d315604f90258/tumblr_nmy9cc0Zm71syljkjo1_1280.gif" /><br>
  
</div>

------

> The original RVC [Demo Video](https://www.bilibili.com/video/BV1pm4y1z7Gm/) here!

> Realtime Voice Conversion Software using RVC : [w-okada/voice-changer](https://github.com/w-okada/voice-changer)

> The dataset for the pre-training model uses nearly 50 hours of high quality VCTK open source dataset.

> High quality licensed song datasets will be added to training-set one after another for your use, without worrying about copyright infringement.
# Summary 📘
## Features that this fork (Mangio-RVC-Fork) has that the original repo doesn't ☑️
+ f0 Inference algorithm overhaul: 🌟
  + Added pyworld dio f0 method.
  + Added another way of calculating crepe f0 method. (mangio-crepe)
  + Added torchcrepe crepe-tiny model. (Faster on inference, but probably worse quality than normal full crepe)
  + Modifiable crepe_hop_length for the crepe algorithm via the web_gui and CLI. 
+ f0 Crepe Pitch Extraction for training. 🌟 (EXPERIMENTAL) Works on paperspace machines but not local mac/windows machines. Potential memory leak. Watch out.
+ Paperspace integration 🌟
  + Paperspace argument on infer-web.py (--paperspace) that shares a gradio link
  + Make file for paperspace users
+ Tensorboard access via Makefile (make tensorboard)
+ Total epoch slider for the training now limited to 10,000 not just 1000.
+ Added CLI functionality
  + added --is_cli flag on infer-web.py to use the CLI system.
+ f0 hybrid (median) estimation method by calculating nanmedian for a specified array of f0 methods to get the best of all worlds for all specified f0 methods. Only for CLI right now. Soon to be implemented into GUI 🌟
+ f0 hybrid (median) estimation method on f0 feature extraction (training). (VERY EXPERIMENTAL PROBABLY EXTREMELY BUGGY). Feature extraction with the hybrid method will take MUCH longer.

## This repository has the following features too:
+ Reduce tone leakage by replacing source feature to training-set feature using top1 retrieval;
+ Easy and fast training, even on relatively poor graphics cards;
+ Training with a small amount of data also obtains relatively good results (>=10min low noise speech recommended);
+ Supporting model fusion to change timbres (using ckpt processing tab->ckpt merge);
+ Easy-to-use Webui interface;
+ Use the UVR5 model to quickly separate vocals and instruments.

## Features planned to be added during the fork's development ▶️
+ An inference batcher script. Improvement Proposal:
  + According to various github users, apparently inferencing 30 second samples at a time both increases quality and prevents harvest memory errors.
+ Improved GUI (More convenience).
+ Automatic removal of old generations to save space.
+ More Optimized training on paperspace machines 

# About this fork's f0 Hybrid feature on inference
Right now, the hybrid f0 method is only available on CLI, not GUI yet. But basically during inference, we can specify an array of f0 methods, E.G ["pm", "harvest", "crepe"], get f0 calculations of all of them and 'combine' them with nanmedian to get a hybrid f0 signal to get the 'best of all worlds' of the f0 methods provided.

Here's how we would infer with the hybrid f0 method in cli:
```bash
MyModel.pth saudio/Source.wav Output.wav logs/mi-test/added.index 0 -2 hybrid[pm+crepe] 128 3 0 1 0.95 0.33
```
Notice that the method is "hybrid[pm+crepe]" instead of a singular method like "harvest".


```bash
hybrid[pm+harvest+crepe]
# the crepe calculation will be at the 'end' of the computational stack.
# the parselmouth calculation will be at the 'start' of the computational stack.
# the 'hybrid' method will calculate the nanmedian of both pm, harvest and crepe
```

Many f0 methods may be used. But are to be split with a delimiter of the '+' character. Keep in mind that inference will take much longer as we are calculating f0 X more times.

# About the original repo's crepe method, compared to this forks crepe method (mangio-crepe)
The original repos crepe f0 computation method is slightly different to mine. Its arguable that in some areas, my crepe implementation sounds more stable in some parts. However, the orginal repo's crepe implementation gets rid of noise and artifacts much better. In this fork, my own crepe implementation (mangio-crepe) uses a customizable crepe_hop_length feature on both the GUI and the CLI which the original crepe doesnt have. Please let it be known, that each implementation sounds slightly different, and there isn't a clear "better" or "worse". It all depends on the context!

If one must be chosen, I highly recommend using the original crepe implementation (not this fork's) as the developers of RVC have more control on fixing issues than I have.

# About this fork's f0 training additional features.
## Crepe f0 feature extraction
Crepe training is still incredibly instable and there's been report of a memory leak. This will be fixed in the future, however it works quite well on paperspace machines. Please note that crepe training adds a little bit of difference against a harvest trained model. Crepe sounds clearer on some parts, but sounds more robotic on some parts too. Both I would say are equally good to train with, but I still think crepe on INFERENCE is not only quicker, but more pitch stable (especially with vocal layers). Right now, its quite stable to train with a harvest model and infer it with crepe. If you are training with crepe however (f0 feature extraction), please make sure your datasets are as dry as possible to reduce artifacts and unwanted harmonics as I assume the crepe pitch estimation latches on to reverb more.

## Hybrid f0 feature extraction
Only for CLI (not implemented in GUI yet). Basically the same as usage described in this readme's f0 hybrid on inference section. Instead of stating "harvest" into your arguments in the f0 feature extraction page, you would use "hybrid[harvest+dio+pm+crepe]" for example. This f0 nanmedian hybrid method will take very long during feature extraction. Please, if you're willing to use hybrid f0, be patient.

## If you get CUDA issues with crepe training, or pm and harvest etc.
This is due to the number of processes (n_p) being too high. Make sure to cut the number of threads down. Please lower the value of the "Number of CPU Threads to use" slider on the feature extraction GUI.  

# Version Notes
Welcome to RVC version 2!

Please note that version 2 pre-trained models only support 40k model sample rates. If you want to use 32k or 48k however, please use version 1 pre-trained models.

# Installing the Dependencies 🖥️
Using pip (python3.9.8 is stable with this fork)

## Paperspace Users:
```bash
cd Mangio-RVC-Fork
make install # Do this everytime you start your paperspace machine
```

## Windows/MacOS
**Notice**: `faiss 1.7.2` will raise Segmentation Fault: 11 under `MacOS`, please use `pip install faiss-cpu==1.7.0` if you use pip to install it manually.  `Swig` can be installed via `brew` under `MacOS`
 
 ```bash
 brew install swig
 ```

Install requirements:
```bash
pip install -r requirements.txt
```

<<<<<<< HEAD
If you're experiencing httpx invalid port errors please insteall httpx==0.23.0

# Preparation of other Pre-models ⬇️
## Paperspace Users:
```bash
cd Mangio-RVC-Fork
# Do only once after cloning this fork (No need to do it again unless pre-models change on hugging face)
make basev1 
# or if using version 2 pre-trained models.
make basev2
```

## Local Users
RVC requires other pre-models to infer and train.
You need to download them from our [Huggingface space](https://huggingface.co/lj1995/VoiceConversionWebUI/tree/main/).
=======
## 其他预模型准备
RVC需要其他一些预模型来推理和训练。

你可以从我们的[Hugging Face space](https://huggingface.co/lj1995/VoiceConversionWebUI/tree/main/)下载到这些模型。
>>>>>>> e1f08417

Here's a list of Pre-models and other files that RVC needs:
```bash
hubert_base.pt

./pretrained 

./uvr5_weights


If you want to test the v2 version model (the v2 version model changes the feature from the 256-dimensional input of 9-layer hubert+final_proj to the 768-dimensional input of 12-layer hubert, and adds 3 cycle discriminators), an additional download is required

./pretrained_v2 

#If you are using Windows, you may need this file, skip if ffmpeg and ffprobe are installed; ubuntu/debian users can install these two libraries through apt install ffmpeg
./ffmpeg

./ffprobe
```
# Running the Web GUI to Infer & Train 💪

## For paperspace users:
```bash
cd Mangio-RVC-Fork
make run-ui
```
Then click the gradio link it provides.

## Or manually

```bash
# use --paperspace or --colab if on cloud system
python infer-web.py --pycmd python --port 3000
```

# Inference & Training with CLI 💪 🔠
## Paperspace users
```bash
cd Mangio-RVC-Fork
make run-cli
```
## Or Manually
```bash
python infer-web.py --pycmd python --is_cli
```
## Usage
```bash
Mangio-RVC-Fork v2 CLI App!

Welcome to the CLI version of RVC. Please read the documentation on https://github.com/Mangio621/Mangio-RVC-Fork (README.MD) to understand how to use this app.

You are currently in 'HOME':
    go home            : Takes you back to home with a navigation list.
    go infer           : Takes you to inference command execution.

    go pre-process     : Takes you to training step.1) pre-process command execution.
    go extract-feature : Takes you to training step.2) extract-feature command execution.
    go train           : Takes you to training step.3) being or continue training command execution.
    go train-feature   : Takes you to the train feature index command execution.

    go extract-model   : Takes you to the extract small model command execution.

HOME:
```

Typing 'go infer' for example will take you to the infer page where you can then enter in your arguments that you wish to use for that specific page. For example typing 'go infer' will take you here:

```bash
HOME: go infer
You are currently in 'INFER':
    arg 1) model name with .pth in ./weights: mi-test.pth
    arg 2) source audio path: myFolder\MySource.wav
    arg 3) output file name to be placed in './audio-outputs': MyTest.wav
    arg 4) feature index file path: logs/mi-test/added_IVF3042_Flat_nprobe_1.index
    arg 5) speaker id: 0
    arg 6) transposition: 0
    arg 7) f0 method: harvest (pm, harvest, crepe, crepe-tiny)
    arg 8) crepe hop length: 160
    arg 9) harvest median filter radius: 3 (0-7)
    arg 10) post resample rate: 0
    arg 11) mix volume envelope: 1
    arg 12) feature index ratio: 0.78 (0-1)
    arg 13) Voiceless Consonant Protection (Less Artifact): 0.33 (Smaller number = more protection. 0.50 means Dont Use.)

Example: mi-test.pth saudio/Sidney.wav myTest.wav logs/mi-test/added_index.index 0 -2 harvest 160 3 0 1 0.95 0.33

INFER: <INSERT ARGUMENTS HERE OR COPY AND PASTE THE EXAMPLE>
```

# Running the Tensorboard 📉
```bash
cd Mangio-RVC-Fork
make tensorboard
```
Then click the tensorboard link it provides and refresh the data.

# Other 

If you are using Windows, you can download and extract `RVC-beta.7z` to use RVC directly and use `go-web.bat` to start Webui.

There's also a tutorial on RVC in Chinese and you can check it out if needed.

## Credits
+ [ContentVec](https://github.com/auspicious3000/contentvec/)
+ [VITS](https://github.com/jaywalnut310/vits)
+ [HIFIGAN](https://github.com/jik876/hifi-gan)
+ [Gradio](https://github.com/gradio-app/gradio)
+ [FFmpeg](https://github.com/FFmpeg/FFmpeg)
+ [Ultimate Vocal Remover](https://github.com/Anjok07/ultimatevocalremovergui)
+ [audio-slicer](https://github.com/openvpi/audio-slicer)
## Thanks to all contributors for their efforts

<a href="https://github.com/liujing04/Retrieval-based-Voice-Conversion-WebUI/graphs/contributors" target="_blank">
  <img src="https://contrib.rocks/image?repo=liujing04/Retrieval-based-Voice-Conversion-WebUI" />
</a>
<|MERGE_RESOLUTION|>--- conflicted
+++ resolved
@@ -1,6 +1,4 @@
 <div align="center">
-
-<h1> !!-- On going improvements/upstream merges have been postponed for a bit, as I'm working on a potential new Voice Conversion tool. --!! </h1>
   
 <h1>Mangio-RVC-Fork with v2 Support! 💻 </h1>
 A fork of an easy-to-use SVC framework based on VITS with top1 retrieval 💯. In general, this fork provides a CLI interface in addition. And also gives you more f0 methods to use, as well as a personlized 'hybrid' f0 estimation method using nanmedian. <br><br>
@@ -133,7 +131,6 @@
 pip install -r requirements.txt
 ```
 
-<<<<<<< HEAD
 If you're experiencing httpx invalid port errors please insteall httpx==0.23.0
 
 # Preparation of other Pre-models ⬇️
@@ -149,12 +146,6 @@
 ## Local Users
 RVC requires other pre-models to infer and train.
 You need to download them from our [Huggingface space](https://huggingface.co/lj1995/VoiceConversionWebUI/tree/main/).
-=======
-## 其他预模型准备
-RVC需要其他一些预模型来推理和训练。
-
-你可以从我们的[Hugging Face space](https://huggingface.co/lj1995/VoiceConversionWebUI/tree/main/)下载到这些模型。
->>>>>>> e1f08417
 
 Here's a list of Pre-models and other files that RVC needs:
 ```bash
